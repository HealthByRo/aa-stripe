import requests_mock
import simplejson as json
from django.contrib.auth import get_user_model
from rest_framework.reverse import reverse
from rest_framework.test import APITestCase

from aa_stripe.models import StripeCustomer

UserModel = get_user_model()


class TestCreatingUsers(APITestCase):
    def setUp(self):
        self.user = UserModel.objects.create(email="foo@bar.bar", username="foo", password="dump-password")

    def get_stripe_js_response(self):
        return {
            "id": "tok_193mTaHSTEMJ0IPXhhZ5vuTX",
            "object": "customer",
            "client_ip": None,
            "created": 1476277734,
            "livemode": False,
            "type": "card",
            "used": False,
            "card": {
                "id": "card_193mTaHSTEMJ0IPXIoOiuOdF",
                "object": "card",
                "address_city": None,
                "address_country": None,
                "address_line1": None,
                "address_line1_check": None,
                "address_line2": None,
                "address_state": None,
                "address_zip": None,
                "address_zip_check": None,
                "brand": "Visa",
                "country": "US",
                "cvc_check": None,
                "dynamic_last4": None,
                "exp_month": 8,
                "exp_year": 2017,
                "funding": "credit",
                "last4": "4242",
                "name": None,
                "customerization_method": None,
                "metadata": {},
            },
        }

    def get_successful_create_stripe_customer_response(self, id="cus_9Oop0gQ1R1ATMi"):
        return {
            "id": id,
            "object": "customer",
            "account_balance": 0,
            "created": 1476810921,
            "currency": "usd",
            "default_source": None,
            "delinquent": False,
            "description": None,
            "discount": None,
            "email": None,
            "livemode": False,
            "metadata": {},
            "shipping": None,
            "sources": {
                "object": "list",
                "data": [],
                "has_more": False,
                "total_count": 0,
                "url": "/v1/customers/{}/sources".format(id)
            },
            "subscriptions": {
                "object": "list",
                "data": [],
                "has_more": False,
                "total_count": 0,
                "url": "/v1/customers/{}/subscriptions".format(id)
            }
        }

    def test_user_create(self):
        self.assertEqual(StripeCustomer.objects.count(), 0)
        url = reverse("stripe-customers")
        stripe_js_response = self.get_stripe_js_response()

        stripe_customer_id = "cus_9Oop0gQ1R1ATMi"
        data = {}
        response = self.client.post(url, format="json")
        self.assertEqual(response.status_code, 403)  # not logged

        self.client.force_authenticate(user=self.user)
        response = self.client.post(url, format="json")
        self.assertEqual(response.status_code, 400)

        with requests_mock.Mocker() as m:
            m.register_uri("POST", "https://api.stripe.com/v1/customers", [
                {
                    "text": json.dumps({
                        "error": {"message": "Your card was declined.", "type": "card_error", "param": "",
                                  "code": "card_declined", "decline_code": "do_not_honor"}
                    }),
                    "status_code": 400
                },
                {
                    "text": json.dumps(self.get_successful_create_stripe_customer_response(stripe_customer_id))
                }])

            # test response error
            stripe_customer_qs = StripeCustomer.objects.filter(is_created_at_stripe=True)
            data = {"stripe_js_response": stripe_js_response}
            self.client.force_authenticate(user=self.user)
            response = self.client.post(url, data, format="json")
            self.assertEqual(response.status_code, 400)
            self.assertEqual(m.call_count, 1)
            self.assertEqual(set(response.data.keys()), {"stripe_error"})
            self.assertEqual(response.data["stripe_error"], "Your card was declined.")
            self.assertEqual(stripe_customer_qs.count(), 0)

            # test success response from Stripe
            response = self.client.post(url, data, format="json")
            self.assertEqual(response.status_code, 201)
            self.assertEqual(m.call_count, 2)
            self.assertEqual(stripe_customer_qs.count(), 1)
            customer = stripe_customer_qs.first()
            self.assertTrue(customer.is_active)
            self.assertEqual(customer.user, self.user)
            self.assertEqual(customer.stripe_js_response, stripe_js_response)
<<<<<<< HEAD
            self.assertEqual(customer.stripe_customer_id, stripe_customer_id)
            self.assertEqual(customer.stripe_response["id"], stripe_customer_id)

    def test_user_get_stripe_customer_id(self):
        url = reverse("stripe-customers")
        stripe_customer_id = "cus_Bw7eXawkf0zsal"

        response = self.client.get(url, format="json")
        self.assertEqual(response.status_code, 403)  # not logged

        self.client.force_authenticate(user=self.user)
        response = self.client.get(url, format="json")
        self.assertEqual(response.status_code, 404)  # logged in but customer is not yet created

        with requests_mock.Mocker() as m:
            m.register_uri(
                "POST", "https://api.stripe.com/v1/customers",
                [{
                    "text": json.dumps(self.get_successful_create_stripe_customer_response(stripe_customer_id))
                }])
            data = {"stripe_js_response": self.get_stripe_js_response()}
            self.client.post(url, data, format="json")

        response = self.client.get(url, format="json")
        self.assertEqual(response.status_code, 200)  # logged in and customer is created
        self.assertEqual(set(response.data.keys()), {"stripe_customer_id"})
        self.assertEqual(response.data["stripe_customer_id"], stripe_customer_id)
=======
            self.assertEqual(customer.stripe_customer_id, "cus_9Oop0gQ1R1ATMi")
            self.assertEqual(customer.stripe_response["id"], "cus_9Oop0gQ1R1ATMi")
            self.assertIsNotNone(customer.default_card)
            self.assertEqual(customer.default_card.last4, "4242")
            self.assertEqual(customer.default_card.exp_month, 8)
            self.assertEqual(customer.default_card.exp_year, 2017)
>>>>>>> 262833b9
<|MERGE_RESOLUTION|>--- conflicted
+++ resolved
@@ -125,9 +125,12 @@
             self.assertTrue(customer.is_active)
             self.assertEqual(customer.user, self.user)
             self.assertEqual(customer.stripe_js_response, stripe_js_response)
-<<<<<<< HEAD
             self.assertEqual(customer.stripe_customer_id, stripe_customer_id)
             self.assertEqual(customer.stripe_response["id"], stripe_customer_id)
+            self.assertIsNotNone(customer.default_card)
+            self.assertEqual(customer.default_card.last4, "4242")
+            self.assertEqual(customer.default_card.exp_month, 8)
+            self.assertEqual(customer.default_card.exp_year, 2017)
 
     def test_user_get_stripe_customer_id(self):
         url = reverse("stripe-customers")
@@ -152,12 +155,4 @@
         response = self.client.get(url, format="json")
         self.assertEqual(response.status_code, 200)  # logged in and customer is created
         self.assertEqual(set(response.data.keys()), {"stripe_customer_id"})
-        self.assertEqual(response.data["stripe_customer_id"], stripe_customer_id)
-=======
-            self.assertEqual(customer.stripe_customer_id, "cus_9Oop0gQ1R1ATMi")
-            self.assertEqual(customer.stripe_response["id"], "cus_9Oop0gQ1R1ATMi")
-            self.assertIsNotNone(customer.default_card)
-            self.assertEqual(customer.default_card.last4, "4242")
-            self.assertEqual(customer.default_card.exp_month, 8)
-            self.assertEqual(customer.default_card.exp_year, 2017)
->>>>>>> 262833b9
+        self.assertEqual(response.data["stripe_customer_id"], stripe_customer_id)